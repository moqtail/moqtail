--- conflicted
+++ resolved
@@ -1,5 +1,4 @@
 import React, { useState, useEffect, useRef } from 'react'
-<<<<<<< HEAD
 import {
   Mic,
   MicOff,
@@ -17,9 +16,7 @@
   Expand,
   Minimize,
 } from 'lucide-react'
-=======
-import { Mic, MicOff, Video, VideoOff, MonitorUp, Phone, Send, Users, MessageSquare, Smile } from 'lucide-react'
->>>>>>> 402b818a
+
 import { useSession } from '../contexts/SessionContext'
 import {
   RoomUser,
@@ -81,7 +78,6 @@
   const chatSenderRef = useRef<{ send: (msg: string) => void } | null>(null)
   const akamaiOffsetRef = useRef<number>(0)
   const [mediaReady, setMediaReady] = useState(false)
-<<<<<<< HEAD
   const [showInfoCards, setShowInfoCards] = useState<{ [userId: string]: boolean }>({})
   const [infoPanelType, setInfoPanelType] = useState<{ [userId: string]: 'network' | 'codec' }>({})
   const [codecData, setCodecData] = useState<{
@@ -97,7 +93,7 @@
       numberOfChannels?: number
     }
   }>({})
-=======
+
   const chatMessagesRef = useRef<HTMLDivElement>(null)
   const emojiPickerRef = useRef<HTMLDivElement>(null)
   const chatInputRef = useRef<HTMLInputElement>(null)
@@ -165,7 +161,6 @@
       return part
     })
   }
->>>>>>> 402b818a
 
   const handleSendMessage = async () => {
     if (chatMessage.trim()) {
@@ -208,15 +203,44 @@
     })
   }
 
-  const createCanvasRef = (userId: string): void => {
-    setRemoteCanvasRefs((prev) => ({
-      ...prev,
-      [userId]: React.createRef<HTMLCanvasElement>(),
-    }))
-  }
-
   const isSelf = (id: string): boolean => {
     return id === userId
+  }
+
+  const getUserInitials = (name: string): string => {
+    const words = name.trim().split(/\s+/)
+
+    if (words.length === 1) {
+      return words[0].substring(0, 2).toUpperCase()
+    } else {
+      return words
+
+        .slice(0, 2)
+
+        .map((word) => word.charAt(0))
+
+        .join('')
+
+        .toUpperCase()
+    }
+  }
+
+  const availableColors = [
+    { bgClass: 'bg-blue-500', hexColor: '#3b82f6' },
+
+    { bgClass: 'bg-green-500', hexColor: '#22c55e' },
+
+    { bgClass: 'bg-purple-500', hexColor: '#a855f7' },
+
+    { bgClass: 'bg-red-500', hexColor: '#ff0000' },
+
+    { bgClass: 'bg-orange-500', hexColor: '#f97316' },
+
+    { bgClass: 'bg-teal-500', hexColor: '#14b8a6' },
+  ]
+
+  const getUserColor = (userId: string): string => {
+    return userColors[userId]?.bgClass || 'bg-gray-500'
   }
 
   const toggleInfoCard = (userId: string, panelType: 'network' | 'codec' = 'network') => {
@@ -231,7 +255,108 @@
     }))
   }
 
+  const getUserColorHex = (userId: string): string => {
+    return userColors[userId]?.hexColor || '#6b7280'
+  }
+
+  const getSenderUserId = (senderName: string): string => {
+    const user = Object.values(users).find((u) => u.name === senderName)
+
+    return user?.id || ''
+  }
+
   const handleToggle = (kind: 'mic' | 'cam') => {
+    // If trying to toggle camera while screen sharing, stop screen sharing first
+
+    if (kind === 'cam' && isScreenSharing) {
+      handleToggleScreenShare() // This will stop screen sharing
+
+      // After screen sharing stops, toggle the camera
+
+      setTimeout(() => {
+        const setter = setisCamOn
+
+        setter((prev) => {
+          const newValue = !prev
+
+          setUsers((users) => {
+            const u = users[userId]
+
+            users[userId] = { ...u, hasVideo: newValue }
+
+            // Video track switching logic for camera
+
+            const audioTrack = selfMediaStream.current?.getAudioTracks()[0]
+
+            let newStream
+
+            if (newValue) {
+              navigator.mediaDevices.getUserMedia({ video: { aspectRatio: 16 / 9 } }).then((videoStream) => {
+                const realVideoTrack = videoStream.getVideoTracks()[0]
+
+                const oldVideoTrack = selfMediaStream.current?.getVideoTracks()[0]
+
+                if (oldVideoTrack) {
+                  oldVideoTrack.stop()
+
+                  selfMediaStream.current?.removeTrack(oldVideoTrack)
+                }
+
+                newStream = new MediaStream()
+
+                if (audioTrack) newStream.addTrack(audioTrack)
+
+                newStream.addTrack(realVideoTrack)
+
+                selfMediaStream.current = newStream
+
+                if (videoEncoderObjRef.current) {
+                  videoEncoderObjRef.current.offset = akamaiOffsetRef.current
+
+                  videoEncoderObjRef.current.start(selfMediaStream.current)
+                }
+
+                if (selfVideoRef.current) {
+                  selfVideoRef.current.srcObject = newStream
+
+                  selfVideoRef.current.muted = true
+                }
+              })
+            } else {
+              const oldVideoTrack = selfMediaStream.current?.getVideoTracks()[0]
+
+              if (oldVideoTrack) {
+                oldVideoTrack.stop()
+
+                selfMediaStream.current?.removeTrack(oldVideoTrack)
+              }
+
+              newStream = new MediaStream()
+
+              if (audioTrack) newStream.addTrack(audioTrack)
+
+              selfMediaStream.current = newStream
+
+              if (selfVideoRef.current) selfVideoRef.current.srcObject = newStream
+
+              selfVideoRef.current!.muted = true
+
+              if (videoEncoderObjRef.current) {
+                videoEncoderObjRef.current.stop()
+              }
+            }
+
+            return users
+          })
+
+          contextSocket?.emit('toggle-button', { kind, value: newValue })
+
+          return newValue
+        })
+      }, 100) // Small delay to ensure screen sharing stops first
+
+      return
+    }
     const setter = kind === 'mic' ? setIsMicOn : setisCamOn
     setter((prev) => {
       const newValue = !prev
@@ -267,21 +392,18 @@
               }
             })
           } else {
-            // Turn OFF: stop real, add new fake
             const oldVideoTrack = selfMediaStream.current?.getVideoTracks()[0]
             if (oldVideoTrack) {
               oldVideoTrack.stop() // This will turn off the camera indicator
               selfMediaStream.current?.removeTrack(oldVideoTrack)
             }
-            const fakeVideoTrack = createFakeVideoTrack()
             newStream = new MediaStream()
             if (audioTrack) newStream.addTrack(audioTrack)
-            newStream.addTrack(fakeVideoTrack)
             selfMediaStream.current = newStream
             if (selfVideoRef.current) selfVideoRef.current.srcObject = newStream
-            selfVideoRef.current!.muted = true // Ensure muted
+            selfVideoRef.current!.muted = true
             if (videoEncoderObjRef.current) {
-              videoEncoderObjRef.current.start(selfMediaStream.current)
+              videoEncoderObjRef.current.stop()
             }
           }
         }
@@ -296,14 +418,6 @@
     const mediaStream = selfMediaStream.current!
     if (mediaStream) {
       const tracks = mediaStream.getAudioTracks()
-      tracks.forEach((track) => (track.enabled = val))
-    }
-  }
-
-  function toggleMediaStreamVideo(val: boolean) {
-    const mediaStream = selfMediaStream.current!
-    if (mediaStream) {
-      const tracks = mediaStream.getVideoTracks()
       tracks.forEach((track) => (track.enabled = val))
     }
   }
@@ -339,20 +453,22 @@
         if (selfVideoRef.current) selfVideoRef.current.srcObject = newStream
         if (selfVideoRef.current) selfVideoRef.current.muted = true // Ensure muted
         if (videoEncoderObjRef.current) {
+          videoEncoderObjRef.current.offset = akamaiOffsetRef.current
           videoEncoderObjRef.current.start(selfMediaStream.current)
         }
         setIsScreenSharing(true)
         contextSocket?.emit('screen-share-toggled', { userId, hasScreenshare: true })
         setUsers((users) => ({
           ...users,
-          [userId]: { ...users[userId], hasScreenshare: true },
+          [userId]: { ...users[userId], hasScreenshare: true, hasVideo: true },
         }))
         screenTrack.onended = () => {
           setIsScreenSharing(false)
+          setisCamOn(false) // Turn off video button state
           contextSocket?.emit('screen-share-toggled', { userId, hasScreenshare: false })
           setUsers((users) => ({
             ...users,
-            [userId]: { ...users[userId], hasScreenshare: false },
+            [userId]: { ...users[userId], hasScreenshare: false, hasVideo: false },
           }))
           handleRestoreCameraAfterScreenShare()
         }
@@ -366,26 +482,26 @@
         selfMediaStream.current?.removeTrack(screenTrack)
       }
       setIsScreenSharing(false)
+      setisCamOn(false) // Turn off video button state
       contextSocket?.emit('screen-share-toggled', { userId, hasScreenshare: false })
       setUsers((users) => ({
         ...users,
-        [userId]: { ...users[userId], hasScreenshare: false },
+        [userId]: { ...users[userId], hasScreenshare: false, hasVideo: false },
       }))
       handleRestoreCameraAfterScreenShare()
     }
   }
 
   function handleRestoreCameraAfterScreenShare() {
-    const fakeVideoTrack = createFakeVideoTrack()
     const audioTrack = selfMediaStream.current?.getAudioTracks()[0]
     const newStream = new MediaStream()
     if (audioTrack) newStream.addTrack(audioTrack)
-    newStream.addTrack(fakeVideoTrack)
+    // Always turn off video when screen share ends
     selfMediaStream.current = newStream
     if (selfVideoRef.current) selfVideoRef.current.srcObject = newStream
-    if (selfVideoRef.current) selfVideoRef.current.muted = true // Ensure muted
+    selfVideoRef.current!.muted = true
     if (videoEncoderObjRef.current) {
-      videoEncoderObjRef.current.start(selfMediaStream.current)
+      videoEncoderObjRef.current.stop()
     }
   }
 
@@ -405,7 +521,7 @@
         selfMediaStream.current = await navigator.mediaDevices.getUserMedia({ audio: true })
         const audioTracks = selfMediaStream.current.getAudioTracks()
         audioTracks.forEach((track) => (track.enabled = false))
-        selfMediaStream.current.addTrack(createFakeVideoTrack())
+
         //console.log('Got user media:', selfMediaStream.current);
         setMediaReady(true)
 
@@ -472,7 +588,15 @@
           offset,
           objectForwardingPreference: ObjectForwardingPreference.Subgroup,
         })
-        const videoPromise = videoEncoderObjRef.current.start(selfMediaStream.current)
+        // Only start video encoder if we have video tracks
+
+        const hasVideoTrack = selfMediaStream.current.getVideoTracks().length > 0
+
+        let videoPromise: Promise<any> = Promise.resolve()
+
+        if (hasVideoTrack) {
+          videoPromise = videoEncoderObjRef.current.start(selfMediaStream.current)
+        }
         const audioPromise = startAudioEncoder({
           stream: selfMediaStream.current,
           audioFullTrackName,
@@ -599,6 +723,7 @@
           ...prevUsers,
           [toggledUserId]: {
             ...prevUsers[toggledUserId],
+            hasVideo: hasScreenshare,
             hasScreenshare,
           },
         }
@@ -659,10 +784,19 @@
         delete newHistory[msg.userId]
         return newHistory
       })
+      // Clean up user color
+
+      setUserColors((prev) => {
+        const newColors = { ...prev }
+
+        delete newColors[msg.userId]
+
+        return newColors
+      })
       // TODO: unsubscribe
     })
 
-    socket.on('room-timeout', (msg: { message: string }) => {
+    socket.on('room-timeout', (msg: RoomTimeoutMessage) => {
       console.info('Room timeout:', msg.message)
       alert(`${msg.message}\n\nYou will be redirected to the home page.`)
 
@@ -678,6 +812,29 @@
       socket.off('screen-share-toggled')
     }
   }, [contextSocket])
+
+  useEffect(() => {
+    const assignColors = () => {
+      const assigned = { ...userColors }
+      const used = new Set(Object.values(assigned).map((c) => c.bgClass))
+
+      Object.keys(users).forEach((uid) => {
+        if (!assigned[uid]) {
+          const available = availableColors.find((c) => !used.has(c.bgClass))
+          if (available) {
+            assigned[uid] = available
+            used.add(available.bgClass)
+          } else {
+            // fallback: assign gray if colors are exhausted
+            assigned[uid] = { bgClass: 'bg-gray-500', hexColor: '#6b7280' }
+          }
+        }
+      })
+      setUserColors(assigned)
+    }
+
+    assignColors()
+  }, [users])
 
   const initializeTelemetryForUser = (userId: string) => {
     if (!telemetryInstances.current[userId]) {
@@ -1054,32 +1211,73 @@
         const userTelemetry = telemetryInstances.current[userId]
 
         //console.log("subscribeToTrack - Use video subscriber called", videoTrackAlias, audioTrackAlias, videoFullTrackName, audioFullTrackName)
-        const [videoResult, chatResult] = await Promise.all([
-          useVideoSubscriber(
-            the_client,
-            canvasRef,
-            videoTrackAlias,
-            audioTrackAlias,
-            audioFullTrackName,
-            videoFullTrackName,
-          )(),
-          subscribeToChatTrack({
-            moqClient: the_client,
-            chatTrackAlias: chatTrackAlias,
-            chatFullTrackName,
-            onMessage: (msgObj) => {
-              setChatMessages((prev) => [
-                ...prev,
-                {
-                  id: Math.random().toString(10).slice(2),
-                  sender: msgObj.sender,
-                  message: msgObj.message,
-                  timestamp: msgObj.timestamp,
-                },
-              ])
-            },
-          }),
-        ])
+        // Subscribe to video and audio
+        const videoResult = await useVideoSubscriber(
+          the_client,
+          canvasRef,
+          videoTrackAlias,
+          audioTrackAlias,
+          audioFullTrackName,
+          videoFullTrackName,
+        )()
+
+        // Subscribe to chat if we have a valid chat track alias
+        if (chatTrackAlias > 0) {
+          console.log('Subscribing to chat track with alias:', chatTrackAlias)
+          try {
+            await subscribeToChatTrack({
+              moqClient: the_client,
+              chatTrackAlias: chatTrackAlias,
+              chatFullTrackName,
+              onMessage: (msgObj) => {
+                setChatMessages((prev) => [
+                  ...prev,
+                  {
+                    id: Math.random().toString(10).slice(2),
+                    sender: msgObj.sender,
+                    message: msgObj.message,
+                    timestamp: msgObj.timestamp,
+                  },
+                ])
+              },
+            })
+            console.log('Successfully subscribed to chat for user:', userId)
+          } catch (error) {
+            console.error('Failed to subscribe to chat for user:', userId, error)
+          }
+        } else {
+          console.warn('Chat track alias is invalid or not set:', chatTrackAlias, 'for user:', userId)
+          // Try to subscribe to chat later with a retry mechanism
+          setTimeout(async () => {
+            console.log('Retrying chat subscription for user:', userId)
+            const retrychatTrackAlias = parseInt(canvasRef.current?.dataset.chattrackalias || '-1')
+            if (retrychatTrackAlias > 0) {
+              try {
+                await subscribeToChatTrack({
+                  moqClient: the_client,
+                  chatTrackAlias: retrychatTrackAlias,
+                  chatFullTrackName,
+                  onMessage: (msgObj) => {
+                    setChatMessages((prev) => [
+                      ...prev,
+                      {
+                        id: Math.random().toString(10).slice(2),
+                        sender: msgObj.sender,
+                        message: msgObj.message,
+                        timestamp: msgObj.timestamp,
+                      },
+                    ])
+                  },
+                })
+                console.log('Successfully subscribed to chat on retry for user:', userId)
+              } catch (error) {
+                console.error('Failed to subscribe to chat on retry for user:', userId, error)
+              }
+            } else {
+              console.warn('Chat track alias still invalid on retry for user:', userId)
+            }
+          }, 2000) // Wait 2 seconds before retrying chat subscription
+        }
         //console.log('subscribeToTrack result', result)
         // TODO: result comes true all the time, refactor...
         canvasRef.current!.dataset.status = videoResult ? 'playing' : ''
@@ -1091,43 +1289,6 @@
     }
   }
 
-  function createFakeVideoTrack(width = 640, height = 360): MediaStreamTrack {
-    const canvas = document.createElement('canvas')
-    canvas.width = width
-    canvas.height = height
-    const ctx = canvas.getContext('2d')
-    function draw() {
-      if (!ctx) return
-      ctx.fillStyle = 'black'
-      ctx.fillRect(0, 0, width, height)
-      requestAnimationFrame(draw)
-    }
-    draw()
-
-    const track = canvas.captureStream(15).getVideoTracks()[0]
-
-    ;(track as any).isFake = true
-    return track
-  }
-
-  // Helper to create a fake video track
-  function createFakeVideoTrackWithColor(width = 640, height = 360): MediaStreamTrack {
-    const canvas = document.createElement('canvas')
-    canvas.width = width
-    canvas.height = height
-    const ctx = canvas.getContext('2d')
-    let hue = 0
-    function draw() {
-      if (!ctx) return
-      ctx.fillStyle = `hsl(${hue}, 100%, 20%)`
-      ctx.fillRect(0, 0, width, height)
-      hue = (hue + 2) % 360
-      requestAnimationFrame(draw)
-    }
-    draw()
-    return canvas.captureStream(15).getVideoTracks()[0]
-  }
-
   function leaveRoom() {
     //console.log('Leaving room...');
 
@@ -1161,25 +1322,39 @@
     window.location.href = '/'
   }
 
+  useEffect(() => {
+    if (chatMessagesRef.current && !isUserScrolling) {
+      chatMessagesRef.current.scrollTop = chatMessagesRef.current.scrollHeight
+    }
+  }, [chatMessages, isUserScrolling])
+
+  const handleChatScroll = () => {
+    if (chatMessagesRef.current) {
+      const { scrollTop, scrollHeight, clientHeight } = chatMessagesRef.current
+      const isAtBottom = scrollTop + clientHeight >= scrollHeight - 5 // 5px tolerance
+      setIsUserScrolling(!isAtBottom)
+    }
+  }
+
   const userCount = getUserCount()
 
   const usersPerPage = 3
-  const [pageIndex, setPageIndex] = React.useState(0)
+  const [pageIndex, setPageIndex] = useState(0)
 
   const userList = Object.entries(users)
     .sort((a, b) => (isSelf(b[0]) ? 1 : 0) - (isSelf(a[0]) ? 1 : 0))
     .map((item) => item[1])
     .slice(0, 6)
 
-  React.useEffect(() => {
+  useEffect(() => {
     if (pageIndex > 0 && userCount <= 3) {
       setPageIndex(0)
     }
   }, [userCount, pageIndex])
 
-  const [isSmallScreen, setIsSmallScreen] = React.useState(false)
-
-  React.useEffect(() => {
+  const [isSmallScreen, setIsSmallScreen] = useState(false)
+
+  useEffect(() => {
     function handleResize() {
       setIsSmallScreen(window.innerWidth < 768)
     }
@@ -1238,18 +1413,39 @@
                         objectFit: 'cover',
                       }}
                     />
-                    {/* <canvas ref={selfCanvasRef} className="w-full h-full object-cover" /> */}
+                    {/* Show initials when video is off */}
+                    {!user.hasVideo && !isScreenSharing && (
+                      <div className="absolute inset-0 flex items-center justify-center bg-gray-700">
+                        <div
+                          className={`w-20 h-20 rounded-full flex items-center justify-center ${getUserColor(user.id)}`}
+                        >
+                          <div className="text-white text-2xl font-bold">{getUserInitials(user.name)}</div>
+                        </div>
+                      </div>
+                    )}
                   </>
                 ) : (
-                  <canvas
-                    ref={remoteCanvasRefs[user.id]}
-                    id={user.id}
-                    data-videotrackalias={user?.publishedTracks?.video?.alias}
-                    data-audiotrackalias={user?.publishedTracks?.audio?.alias}
-                    data-chattrackalias={user?.publishedTracks?.chat?.alias}
-                    data-announced={user?.publishedTracks?.video?.announced}
-                    className="w-full h-full object-cover"
-                  />
+                  <>
+                    <canvas
+                      ref={remoteCanvasRefs[user.id]}
+                      id={user.id}
+                      data-videotrackalias={user?.publishedTracks?.video?.alias}
+                      data-audiotrackalias={user?.publishedTracks?.audio?.alias}
+                      data-chattrackalias={user?.publishedTracks?.chat?.alias}
+                      data-announced={user?.publishedTracks?.video?.announced}
+                      className="w-full h-full object-cover"
+                    />
+                    {/* Show initials when remote video is off */}
+                    {!user.hasVideo && (
+                      <div className="absolute inset-0 flex items-center justify-center bg-gray-700">
+                        <div
+                          className={`w-20 h-20 rounded-full flex items-center justify-center ${getUserColor(user.id)}`}
+                        >
+                          <div className="text-white text-2xl font-bold">{getUserInitials(user.name)}</div>
+                        </div>
+                      </div>
+                    )}
+                  </>
                 )}
                 {/* Participant Info Overlay */}
                 <div className="absolute bottom-3 left-3 right-3 flex justify-between items-center">
@@ -1622,14 +1818,6 @@
               </button>
             </div>
             {/* Chat Messages */}
-<<<<<<< HEAD
-            <div className="flex-1 overflow-y-auto p-4 space-y-3 min-h-0">
-              {chatMessages.map((message) => (
-                <div key={message.id} className="space-y-1">
-                  <div className="flex justify-between items-center">
-                    <span className="text-sm font-medium text-gray-900">{message.sender}</span>
-                    <span className="text-xs text-gray-500">{message.timestamp}</span>
-=======
             <div
               ref={chatMessagesRef}
               className="flex-1 overflow-y-auto p-4 space-y-3 min-h-0"
@@ -1668,11 +1856,9 @@
                         {renderMessageWithEmojis(message.message)}
                       </div>
                     </div>
->>>>>>> 402b818a
                   </div>
-                  <p className="text-sm text-gray-700 bg-gray-50 rounded-lg px-3 py-2">{message.message}</p>
-                </div>
-              ))}
+                )
+              })}
             </div>
             {/* Chat Input */}
             <div className="p-4 border-t border-gray-200 flex-shrink-0 relative">
