<<<<<<< HEAD
import { TrackStatus, TrackStatusError, TrackStatusOk } from '../../model/control'
=======
/**
 * Copyright 2025 The MOQtail Authors
 *
 * Licensed under the Apache License, Version 2.0 (the "License");
 * you may not use this file except in compliance with the License.
 * You may obtain a copy of the License at
 *
 *     http://www.apache.org/licenses/LICENSE-2.0
 *
 * Unless required by applicable law or agreed to in writing, software
 * distributed under the License is distributed on an "AS IS" BASIS,
 * WITHOUT WARRANTIES OR CONDITIONS OF ANY KIND, either express or implied.
 * See the License for the specific language governing permissions and
 * limitations under the License.
 */

import { TrackStatus } from '../../model/control'
>>>>>>> 2c3049e4
import { ControlMessageHandler } from './handler'

export const handlerTrackStatus: ControlMessageHandler<TrackStatus> = async (_client, _msg) => {
  // TODO: Implement TrackStatus handler logic
}

export const handlerTrackStatusError: ControlMessageHandler<TrackStatusError> = async (_client, _msg) => {
  // TODO: Implement TrackStatus handler logic
}

export const handlerTrackStatusOk: ControlMessageHandler<TrackStatusOk> = async (_client, _msg) => {
  // TODO: Implement TrackStatus handler logic
}<|MERGE_RESOLUTION|>--- conflicted
+++ resolved
@@ -1,6 +1,3 @@
-<<<<<<< HEAD
-import { TrackStatus, TrackStatusError, TrackStatusOk } from '../../model/control'
-=======
 /**
  * Copyright 2025 The MOQtail Authors
  *
@@ -17,8 +14,7 @@
  * limitations under the License.
  */
 
-import { TrackStatus } from '../../model/control'
->>>>>>> 2c3049e4
+import { TrackStatus, TrackStatusError, TrackStatusOk } from '../../model/control'
 import { ControlMessageHandler } from './handler'
 
 export const handlerTrackStatus: ControlMessageHandler<TrackStatus> = async (_client, _msg) => {
