--- conflicted
+++ resolved
@@ -1070,9 +1070,7 @@
           <h1 className="text-white text-xl font-semibold">MOQtail Demo - Room: {roomState?.name}</h1>
           <div className="flex items-center space-x-2 text-gray-300">
             <Users className="w-4 h-4" />
-            <span className="text-sm">
-              {getUserCount()} participant{userCount > 1 ? 's' : ''}
-            </span>
+            <span className="text-sm">{getUserCount()} participant{userCount > 1 ? 's' : ''}</span>
           </div>
         </div>
         <div className={`flex items-center space-x-2 ${timeRemainingColor}`}>
@@ -1084,7 +1082,6 @@
       <div className="flex-1 flex min-h-0">
         {/* Video Grid Area */}
         <div className={`flex-1 p-4 ${isChatOpen ? 'pr-2' : 'pr-4'} min-h-0`}>
-<<<<<<< HEAD
           <div className="grid gap-3 h-full grid-cols-1 sm:grid-cols-2 md:grid-cols-3">
             {usersToRender.map((user) => (
               <div
@@ -1129,45 +1126,6 @@
                   <div className="bg-black bg-opacity-60 px-2 py-1 rounded text-white text-sm font-medium">
                     <div>
                       {user.name} {isSelf(user.id) && '(You)'}
-=======
-          <div className={`grid gap-3 h-full grid-cols-3 grid-rows-2`}>
-            {Object.entries(users)
-              .sort((a, b) => (isSelf(b[0]) ? 1 : 0) - (isSelf(a[0]) ? 1 : 0)) // self card first
-              .map(item => item[1])
-              .map((user) => (
-                <div
-                  key={user.id}
-                  className="relative bg-gray-800 rounded-lg overflow-hidden group aspect-video"
-                >
-                  {isSelf(user.id) ? (
-                    <>
-                      {/* Self participant video and canvas refs */}
-                      <video
-                        ref={selfVideoRef}
-                        autoPlay
-                        muted
-                        style={{
-                          transform: isScreenSharing ? "none" : "scaleX(-1)",
-                          width: "100%",
-                          height: "100%",
-                          objectFit: "cover"
-                        }}
-                      />
-                      {/* <canvas ref={selfCanvasRef} className="w-full h-full object-cover" /> */}
-                    </>
-                  ) : (
-                    <canvas ref={remoteCanvasRefs[user.id]} id={user.id} data-videotrackalias={user?.publishedTracks?.video?.alias} data-audiotrackalias={user?.publishedTracks?.audio?.alias} data-chattrackalias={user?.publishedTracks?.chat?.alias} data-announced={user?.publishedTracks?.video?.announced} className="w-full h-full object-cover" />
-                  )}
-                  {/* Participant Info Overlay */}
-                  <div className="absolute bottom-3 left-3 right-3 flex justify-between items-center">
-                    <div className="bg-black bg-opacity-60 px-2 py-1 rounded text-white text-sm font-medium">
-                      <div>{user.name} {isSelf(user.id) && '(You)'}</div>
-                      {telemetryData[user.id] && (
-                        <div className="text-xs text-gray-300 mt-1">
-                          {isSelf(user.id) ? 'N/A' : `${telemetryData[user.id].latency}ms`} | {telemetryData[user.id].videoBitrate}Mbit/s | {telemetryData[user.id].audioBitrate}Kbit/s
-                        </div>
-                      )}
->>>>>>> 3b3ed6c4
                     </div>
                     {!isSelf(user.id) && telemetryData[user.id] && (
                       <div className="hidden md:block text-xs text-gray-300 mt-1">
@@ -1184,7 +1142,6 @@
                         <MicOff className="w-3 h-3 text-white" />
                       )}
                     </div>
-<<<<<<< HEAD
                     <div className={user.hasVideo ? 'bg-gray-700 p-1 rounded' : 'bg-red-600 p-1 rounded'}>
                       {user.hasVideo ? (
                         <Video className="w-3 h-3 text-white" />
@@ -1205,12 +1162,6 @@
                   {/* Network and Codec Info buttons for remote users only */}
                   {!isSelf(user.id) && (
                     <>
-=======
-                  )}
-                  {/* Info card toggle buttons */}
-                  {(
-                    <div className="absolute top-3 right-3 flex space-x-1">
->>>>>>> 3b3ed6c4
                       {/* Network Stats Button */}
                       <button
                         onClick={() => toggleInfoCard(user.id, 'network')}
@@ -1279,11 +1230,11 @@
                               <div className="w-2 h-2 bg-gray-500 rounded-full"></div>
                               <span className="text-xs font-medium text-gray-700">AUDIO</span>
                             </div>
-<<<<<<< HEAD
                             <div className="flex items-center space-x-1">
                               <div className="w-2 h-2 bg-red-500 rounded-full"></div>
                               <span className="text-xs font-medium text-gray-700">LATENCY</span>
-=======
+                            </div>
+                          </div>
 
                             {/* Values with smooth transitions */}
                             <div className="grid grid-cols-3 gap-1 mb-3 flex-shrink-0">
@@ -1305,28 +1256,7 @@
                                   : 'N/A'
                                 }
                               </span>
->>>>>>> 3b3ed6c4
                             </div>
-                          </div>
-
-                          {/* Values with smooth transitions */}
-                          <div className="grid grid-cols-3 gap-1 mb-3 flex-shrink-0">
-                            <span className="text-xs font-bold text-black transition-all duration-200 ease-in-out">
-                              {!isSelf(user.id) && telemetryData[user.id]
-                                ? `${telemetryData[user.id].videoBitrate.toFixed(1)} Mbit/s`
-                                : 'N/A'}
-                            </span>
-                            <span className="text-xs font-bold text-black transition-all duration-200 ease-in-out">
-                              {!isSelf(user.id) && telemetryData[user.id]
-                                ? `${telemetryData[user.id].audioBitrate.toFixed(0)} Kbit/s`
-                                : 'N/A'}
-                            </span>
-                            <span className="text-xs font-bold text-black transition-all duration-200 ease-in-out">
-                              {!isSelf(user.id) && telemetryData[user.id]
-                                ? `${telemetryData[user.id].latency}ms`
-                                : 'N/A'}
-                            </span>
-                          </div>
 
                           {/* Network Stats Graph */}
                           <div className="flex-1 relative min-h-0">
@@ -1348,105 +1278,6 @@
                                   <div key={i} className="border-t border-gray-300 opacity-30"></div>
                                 ))}
                               </div>
-
-<<<<<<< HEAD
-                              {/* Video bitrate line */}
-                              <div className="absolute inset-0 p-2">
-                                <svg className="w-full h-full" viewBox="0 0 300 100" preserveAspectRatio="none">
-                                  <polyline
-                                    fill="none"
-                                    stroke="#3b82f6"
-                                    strokeWidth="1.5"
-                                    strokeLinecap="round"
-                                    strokeLinejoin="round"
-                                    points={
-                                      !isSelf(user.id) &&
-                                      videoBitrateHistory[user.id] &&
-                                      videoBitrateHistory[user.id].length > 0
-                                        ? videoBitrateHistory[user.id]
-                                            .map((videoBitrate, index) => {
-                                              const x =
-                                                (index / Math.max(videoBitrateHistory[user.id].length - 1, 1)) * 300
-                                              const y = 100 - Math.min((videoBitrate / 10) * 100, 100)
-                                              return `${x},${y}`
-                                            })
-                                            .join(' ')
-                                        : '0,25 20,23 40,24 60,22 80,25 100,23 120,26 140,24 160,22 180,25 200,23 220,27 240,25 260,24 280,26 300,24'
-                                    }
-                                  />
-                                </svg>
-                              </div>
-
-                              {/* Audio bitrate line */}
-                              <div className="absolute inset-0 p-2">
-                                <svg className="w-full h-full" viewBox="0 0 300 100" preserveAspectRatio="none">
-                                  <polyline
-                                    fill="none"
-                                    stroke="#6b7280"
-                                    strokeWidth="1.5"
-                                    strokeLinecap="round"
-                                    strokeLinejoin="round"
-                                    points={
-                                      !isSelf(user.id) &&
-                                      audioBitrateHistory[user.id] &&
-                                      audioBitrateHistory[user.id].length > 0
-                                        ? audioBitrateHistory[user.id]
-                                            .map((audioBitrate, index) => {
-                                              const x =
-                                                (index / Math.max(audioBitrateHistory[user.id].length - 1, 1)) * 300
-                                              const y = 100 - Math.min((audioBitrate / 500) * 100, 100)
-                                              return `${x},${y}`
-                                            })
-                                            .join(' ')
-                                        : '0,95 20,94 40,95 60,93 80,95 100,94 120,96 140,95 160,93 180,95 200,94 220,96 240,95 260,94 280,95 300,94'
-                                    }
-                                  />
-                                </svg>
-                              </div>
-
-                              {/* Latency line */}
-                              <div className="absolute inset-0 p-2">
-                                <svg className="w-full h-full" viewBox="0 0 300 100" preserveAspectRatio="none">
-                                  <polyline
-                                    fill="none"
-                                    stroke="#ef4444"
-                                    strokeWidth="1.5"
-                                    strokeLinecap="round"
-                                    strokeLinejoin="round"
-                                    points={
-                                      !isSelf(user.id) && latencyHistory[user.id] && latencyHistory[user.id].length > 0
-                                        ? latencyHistory[user.id]
-                                            .map((latency, index) => {
-                                              const x = (index / Math.max(latencyHistory[user.id].length - 1, 1)) * 300
-                                              const y = 100 - Math.min((latency / 200) * 100, 100)
-                                              return `${x},${y}`
-                                            })
-                                            .join(' ')
-                                        : '0,85 20,83 40,87 60,84 80,86 100,85 120,88 140,82 160,85 180,87 200,84 220,89 240,83 260,86 280,84 300,85'
-                                    }
-                                  />
-                                </svg>
-=======
-                            {/* Network Stats Graph */}
-                            <div className="flex-1 relative min-h-0">
-                              {/* Graph container */}
-                              <div className="h-full bg-gray-50 rounded relative overflow-hidden border border-gray-200 min-h-16">
-                                {/* Left Y-axis labels (Bitrate) */}
-                                <div className="absolute left-1 top-1 text-xs text-gray-500 leading-none">10M</div>
-                                <div className="absolute left-1 top-1/2 text-xs text-gray-500 leading-none">5M</div>
-                                <div className="absolute left-1 bottom-1 text-xs text-gray-500 leading-none">0</div>
-
-                                {/* Right Y-axis labels (Latency) */}
-                                <div className="absolute right-1 top-1 text-xs text-red-500 leading-none">200ms</div>
-                                <div className="absolute right-1 top-1/2 text-xs text-red-500 leading-none">100ms</div>
-                                <div className="absolute right-1 bottom-1 text-xs text-red-500 leading-none">0ms</div>
-
-                                {/* Grid lines */}
-                                <div className="absolute inset-0 flex flex-col justify-between p-1">
-                                  {[...Array(3)].map((_, i) => (
-                                    <div key={i} className="border-t border-gray-300 opacity-30"></div>
-                                  ))}
-                                </div>
 
                                 {/* Video bitrate line */}
                                 <div className="absolute inset-0 p-2">
@@ -1521,50 +1352,28 @@
                                     />
                                   </svg>
                                 </div>
->>>>>>> 3b3ed6c4
                               </div>
                             </div>
-                          </div>
-                        </>
-                      ) : (
-                        <>
-                          {/* Media Info Panel */}
-                          {/* Header */}
-                          <div className="mb-2 flex-shrink-0">
-                            <h3 className="text-lg font-bold text-black leading-tight">Media Info</h3>
-                          </div>
-
-                          {/* Media Information Grid*/}
-                          <div className="space-y-1 flex-1 text-xs overflow-y-auto">
-                            {/* Video & Audio*/}
-                            <div className="bg-gray-50 rounded p-1">
-                              <div className="grid grid-cols-2 gap-2">
-                                {/* Video */}
-                                <div>
-                                  <div className="font-semibold text-blue-600 mb-1 flex items-center text-xs">
-                                    <Video className="w-3 h-3 mr-1" />
-                                    Video
-                                  </div>
-                                  <div className="space-y-0.5">
-                                    <div className="flex justify-between">
-                                      <span className="text-gray-600">Codec:</span>
-                                      <span className="font-medium text-black">
-                                        {codecData[user.id]?.videoCodec || 'H.264'}
-                                      </span>
+                          </>
+                        ) : (
+                          <>
+                            {/* Media Info Panel */}
+                            {/* Header */}
+                            <div className="mb-2 flex-shrink-0">
+                              <h3 className="text-lg font-bold text-black leading-tight">Media Info</h3>
+                            </div>
+
+                            {/* Media Information Grid*/}
+                            <div className="space-y-1 flex-1 text-xs overflow-y-auto">
+                              {/* Video & Audio*/}
+                              <div className="bg-gray-50 rounded p-1">
+                                <div className="grid grid-cols-2 gap-2">
+                                  {/* Video */}
+                                  <div>
+                                    <div className="font-semibold text-blue-600 mb-1 flex items-center text-xs">
+                                      <Video className="w-3 h-3 mr-1" />
+                                      Video
                                     </div>
-<<<<<<< HEAD
-                                    <div className="flex justify-between">
-                                      <span className="text-gray-600">Res:</span>
-                                      <span className="font-medium text-black">
-                                        {codecData[user.id]?.resolution || '1080p'}
-                                      </span>
-                                    </div>
-                                    <div className="flex justify-between">
-                                      <span className="text-gray-600">FPS:</span>
-                                      <span className="font-medium text-black">
-                                        {codecData[user.id]?.frameRate || 30}
-                                      </span>
-=======
                                     <div className="space-y-0.5">
                                       <div className="flex justify-between">
                                         <span className="text-gray-600">Codec:</span>
@@ -1593,33 +1402,15 @@
                                           {codecData[user.id]?.frameRate || "N/A"}
                                         </span>
                                       </div>
->>>>>>> 3b3ed6c4
                                     </div>
                                   </div>
-                                </div>
-
-                                {/* Audio */}
-                                <div>
-                                  <div className="font-semibold text-green-600 mb-1 flex items-center text-xs">
-                                    <Mic className="w-3 h-3 mr-1" />
-                                    Audio
-                                  </div>
-                                  <div className="space-y-0.5">
-                                    <div className="flex justify-between">
-                                      <span className="text-gray-600">Codec:</span>
-                                      <span className="font-medium text-black">
-                                        {codecData[user.id]?.audioCodec || 'AAC'}
-                                      </span>
+
+                                  {/* Audio */}
+                                  <div>
+                                    <div className="font-semibold text-green-600 mb-1 flex items-center text-xs">
+                                      <Mic className="w-3 h-3 mr-1" />
+                                      Audio
                                     </div>
-<<<<<<< HEAD
-                                    <div className="flex justify-between">
-                                      <span className="text-gray-600">Sample Rate:</span>
-                                      <span className="font-medium text-black">
-                                        {codecData[user.id]?.sampleRate
-                                          ? (codecData[user.id].sampleRate / 1000).toFixed(0) + 'k'
-                                          : '48k'}
-                                      </span>
-=======
                                     <div className="space-y-0.5">
                                       <div className="flex justify-between">
                                         <span className="text-gray-600">Codec:</span>
@@ -1649,35 +1440,17 @@
                                           </span>
                                         </div>
                                       )}
->>>>>>> 3b3ed6c4
                                     </div>
                                   </div>
                                 </div>
                               </div>
-                            </div>
-
-                            {/* Sync Information */}
-                            <div className="bg-gray-50 rounded p-1">
-                              <div className="font-semibold text-purple-600 mb-1 flex items-center text-xs">
-                                <Activity className="w-3 h-3 mr-1" />
-                                Sync & Buffer
-                              </div>
-                              <div className="grid grid-cols-2 gap-x-2 gap-y-0.5">
-                                <div className="flex justify-between">
-                                  <span className="text-gray-600">A/V Drift:</span>
-                                  <span
-                                    className={`font-semibold ${Math.abs(codecData[user.id]?.syncDrift || 0) > 10 ? 'text-red-600' : 'text-green-600'}`}
-                                  >
-                                    {codecData[user.id]?.syncDrift !== undefined
-                                      ? `${codecData[user.id].syncDrift > 0 ? '+' : ''}${codecData[user.id].syncDrift}ms`
-                                      : '0ms'}
-                                  </span>
+
+                              {/* Sync Information */}
+                              <div className="bg-gray-50 rounded p-1">
+                                <div className="font-semibold text-purple-600 mb-1 flex items-center text-xs">
+                                  <Activity className="w-3 h-3 mr-1" />
+                                  Sync & Buffer
                                 </div>
-<<<<<<< HEAD
-                                <div className="flex justify-between">
-                                  <span className="text-gray-600">Buffer duration:</span>
-                                  <span className="font-semibold text-green-600">0.3s</span>
-=======
                                 <div className="grid grid-cols-2 gap-x-2 gap-y-0.5">
                                   <div className="flex justify-between">
                                     <span className="text-gray-600">A/V Drift: //TODO</span>
@@ -1692,18 +1465,16 @@
                                     <span className="text-gray-600">Buffer duration:</span>
                                     <span className="font-semibold text-green-600">N/A</span>
                                   </div>
->>>>>>> 3b3ed6c4
                                 </div>
                               </div>
                             </div>
-                          </div>
-                        </>
-                      )}
+                          </>
+                        )}
+                      </div>
                     </div>
-                  </div>
-                )}
-              </div>
-            ))}
+                  )}
+                </div>
+              ))}
           </div>
         </div>
         {/* Chat Panel */}
@@ -1727,10 +1498,16 @@
               {chatMessages.map((message) => (
                 <div key={message.id} className="space-y-1">
                   <div className="flex justify-between items-center">
-                    <span className="text-sm font-medium text-gray-900">{message.sender}</span>
-                    <span className="text-xs text-gray-500">{message.timestamp}</span>
+                    <span className="text-sm font-medium text-gray-900">
+                      {message.sender}
+                    </span>
+                    <span className="text-xs text-gray-500">
+                      {message.timestamp}
+                    </span>
                   </div>
-                  <p className="text-sm text-gray-700 bg-gray-50 rounded-lg px-3 py-2">{message.message}</p>
+                  <p className="text-sm text-gray-700 bg-gray-50 rounded-lg px-3 py-2">
+                    {message.message}
+                  </p>
                 </div>
               ))}
             </div>
