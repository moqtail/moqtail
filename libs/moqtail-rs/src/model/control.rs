<<<<<<< HEAD
=======
// Copyright 2025 The MOQtail Authors
//
// Licensed under the Apache License, Version 2.0 (the "License");
// you may not use this file except in compliance with the License.
// You may obtain a copy of the License at
//
//     http://www.apache.org/licenses/LICENSE-2.0
//
// Unless required by applicable law or agreed to in writing, software
// distributed under the License is distributed on an "AS IS" BASIS,
// WITHOUT WARRANTIES OR CONDITIONS OF ANY KIND, either express or implied.
// See the License for the specific language governing permissions and
// limitations under the License.

pub mod announce;
pub mod announce_cancel;
pub mod announce_error;
pub mod announce_ok;
>>>>>>> 2c3049e4
pub mod client_setup;
pub mod constant;
pub mod control_message;
pub mod fetch;
pub mod fetch_cancel;
pub mod fetch_error;
pub mod fetch_ok;
pub mod goaway;
pub mod max_request_id;
pub mod publish;
pub mod publish_done;
pub mod publish_error;
pub mod publish_namespace;
pub mod publish_namespace_cancel;
pub mod publish_namespace_done;
pub mod publish_namespace_error;
pub mod publish_namespace_ok;
pub mod publish_ok;
pub mod requests_blocked;
pub mod server_setup;
pub mod subscribe;
pub mod subscribe_error;
pub mod subscribe_namespace;
pub mod subscribe_namespace_error;
pub mod subscribe_namespace_ok;
pub mod subscribe_ok;
pub mod subscribe_update;
pub mod track_status;
pub mod track_status_error;
pub mod track_status_ok;
pub mod unsubscribe;
pub mod unsubscribe_namespace;<|MERGE_RESOLUTION|>--- conflicted
+++ resolved
@@ -1,5 +1,3 @@
-<<<<<<< HEAD
-=======
 // Copyright 2025 The MOQtail Authors
 //
 // Licensed under the Apache License, Version 2.0 (the "License");
@@ -14,11 +12,6 @@
 // See the License for the specific language governing permissions and
 // limitations under the License.
 
-pub mod announce;
-pub mod announce_cancel;
-pub mod announce_error;
-pub mod announce_ok;
->>>>>>> 2c3049e4
 pub mod client_setup;
 pub mod constant;
 pub mod control_message;
